// Copyright 2021 Apex.AI, Inc.
//
// Licensed under the Apache License, Version 2.0 (the "License");
// you may not use this file except in compliance with the License.
// You may obtain a copy of the License at
//
//     http://www.apache.org/licenses/LICENSE-2.0
//
// Unless required by applicable law or agreed to in writing, software
// distributed under the License is distributed on an "AS IS" BASIS,
// WITHOUT WARRANTIES OR CONDITIONS OF ANY KIND, either express or implied.
// See the License for the specific language governing permissions and
// limitations under the License.
#ifndef AUTOWARE_AUTO_PERCEPTION_RVIZ_PLUGIN__OBJECT_DETECTION__OBJECT_POLYGON_DISPLAY_BASE_HPP_
#define AUTOWARE_AUTO_PERCEPTION_RVIZ_PLUGIN__OBJECT_DETECTION__OBJECT_POLYGON_DISPLAY_BASE_HPP_

#include "autoware_auto_perception_rviz_plugin/common/color_alpha_property.hpp"
#include "autoware_auto_perception_rviz_plugin/object_detection/object_polygon_detail.hpp"
#include "autoware_auto_perception_rviz_plugin/visibility_control.hpp"
#include "rclcpp/rclcpp.hpp"
#include "rviz_common/properties/ros_topic_property.hpp"
#include "rviz_default_plugins/displays/pointcloud/point_cloud_common.hpp"

#include <rviz_common/display.hpp>
#include <rviz_common/display_context.hpp>
#include <rviz_common/properties/color_property.hpp>
#include <rviz_common/properties/enum_property.hpp>
#include <rviz_common/properties/float_property.hpp>
#include <rviz_common/properties/status_property.hpp>
#include <rviz_common/ros_integration/ros_node_abstraction_iface.hpp>
#include <rviz_default_plugins/displays/marker/marker_common.hpp>
#include <rviz_default_plugins/displays/marker_array/marker_array_display.hpp>

// #include <tier4_autoware_utils/tier4_autoware_utils.hpp>
#include "tier4_autoware_utils/geometry/boost_geometry.hpp"
#include "tier4_autoware_utils/geometry/boost_polygon_utils.hpp"

#include <autoware_auto_perception_msgs/msg/object_classification.hpp>
#include <sensor_msgs/msg/point_cloud2.hpp>
#include <tf2_sensor_msgs/tf2_sensor_msgs.hpp>
#include <unique_identifier_msgs/msg/uuid.hpp>

#include <boost/geometry.hpp>
#include <boost/optional.hpp>

#include <message_filters/subscriber.h>
#include <message_filters/sync_policies/approximate_time.h>
#include <message_filters/synchronizer.h>
#include <pcl/PCLPointCloud2.h>
#include <pcl/common/common.h>
#include <pcl/common/transforms.h>
#include <pcl/conversions.h>
#include <pcl/filters/crop_box.h>
#include <pcl/filters/crop_hull.h>
#include <pcl/filters/extract_indices.h>
#include <pcl/filters/passthrough.h>
#include <pcl/kdtree/kdtree_flann.h>
#include <pcl/point_cloud.h>
#include <pcl/point_types.h>
#include <pcl/search/kdtree.h>
#include <pcl/search/pcl_search.h>
#include <pcl_conversions/pcl_conversions.h>

#include <tf2_geometry_msgs/tf2_geometry_msgs.hpp>

#include <tf2_ros/buffer.h>
#include <tf2_ros/transform_listener.h>

#include <algorithm>
#include <bitset>
#include <deque>
#include <list>
#include <memory>
#include <string>
#include <unordered_map>
#include <vector>

namespace autoware
{
namespace rviz_plugins
{
namespace object_detection
{

using Polygon2d = tier4_autoware_utils::Polygon2d;
using Shape = autoware_auto_perception_msgs::msg::Shape;

// struct for creating objects buffer
struct object_info
{
  Shape shape;
  geometry_msgs::msg::Pose position;
  std::vector<autoware_auto_perception_msgs::msg::ObjectClassification> classification;
};

inline pcl::PointXYZRGB toPCL(const double x, const double y, const double z)
{
  pcl::PointXYZRGB pcl_point;
  pcl_point.x = x;
  pcl_point.y = y;
  pcl_point.z = z;
  return pcl_point;
}

inline pcl::PointXYZRGB toPCL(const geometry_msgs::msg::Point & point)
{
  return toPCL(point.x, point.y, point.z);
}

// Define a custom comparator function to compare pointclouds by timestamp
inline bool comparePointCloudsByTimestamp(
  const sensor_msgs::msg::PointCloud2 & pc1, const sensor_msgs::msg::PointCloud2 & pc2)
{
  return (static_cast<int>(pc1.header.stamp.nanosec - pc2.header.stamp.nanosec)) < 0;
}

/// \brief Base rviz plugin class for all object msg types. The class defines common properties
///        for the plugin and also defines common helper functions that can be used by its derived
///        classes.
/// \tparam MsgT PredictedObjects or TrackedObjects or DetectedObjects type
template <typename MsgT>
class AUTOWARE_AUTO_PERCEPTION_RVIZ_PLUGIN_PUBLIC ObjectPolygonDisplayBase
: public rviz_common::RosTopicDisplay<MsgT>
{
public:
  using Color = std::array<float, 3U>;
  using Marker = visualization_msgs::msg::Marker;
  using MarkerCommon = rviz_default_plugins::displays::MarkerCommon;
  using ObjectClassificationMsg = autoware_auto_perception_msgs::msg::ObjectClassification;
  using RosTopicDisplay = rviz_common::RosTopicDisplay<MsgT>;

  using PolygonPropertyMap =
    std::unordered_map<ObjectClassificationMsg::_label_type, common::ColorAlphaProperty>;

  explicit ObjectPolygonDisplayBase(
    const std::string & default_topic, const std::string & default_pointcloud_topic)
  : point_cloud_common(new rviz_default_plugins::PointCloudCommon(this)),
    m_marker_common(this),
    m_display_label_property{"Display Label", true, "Enable/disable label visualization", this},
    m_display_uuid_property{"Display UUID", true, "Enable/disable uuid visualization", this},
    m_display_velocity_text_property{
      "Display Velocity", true, "Enable/disable velocity text visualization", this},
    m_display_acceleration_text_property{
      "Display Acceleration", true, "Enable/disable acceleration text visualization", this},
    m_display_pose_covariance_property{
      "Display Pose Covariance", true, "Enable/disable pose covariance visualization", this},
    m_display_yaw_covariance_property{
      "Display Yaw Covariance", false, "Enable/disable yaw covariance visualization", this},
    m_display_twist_property{"Display Twist", true, "Enable/disable twist visualization", this},
    m_display_twist_covariance_property{
      "Display Twist Covariance", false, "Enable/disable twist covariance visualization", this},
    m_display_yaw_rate_property{
      "Display Yaw Rate", false, "Enable/disable yaw rate visualization", this},
    m_display_yaw_rate_covariance_property{
      "Display Yaw Rate Covariance", false, "Enable/disable yaw rate covariance visualization",
      this},
    m_display_predicted_paths_property{
      "Display Predicted Paths", true, "Enable/disable predicted paths visualization", this},
    m_display_path_confidence_property{
      "Display Predicted Path Confidence", true, "Enable/disable predicted paths visualization",
      this},

    m_display_existence_probability_property{
      "Display Existence Probability", false, "Enable/disable existence probability visualization",
      this},

    m_line_width_property{"Line Width", 0.03, "Line width of object-shape", this},
    m_default_topic{default_topic},
    qos_profile_points(5)
  {
    m_display_type_property = new rviz_common::properties::EnumProperty(
      "Polygon Type", "3d", "Type of the polygon to display object.", this);
    // Option values here must correspond to indices in palette_textures_ array in onInitialize()
    // below.
    m_display_type_property->addOption("3d", 0);
    m_display_type_property->addOption("2d", 1);
    m_display_type_property->addOption("Disable", 2);
    m_simple_visualize_mode_property = new rviz_common::properties::EnumProperty(
      "Visualization Type", "Normal", "Simplicity of the polygon to display object.", this);
    m_simple_visualize_mode_property->addOption("Normal", 0);
    m_simple_visualize_mode_property->addOption("Simple", 1);
    // Confidence interval property
    m_confidence_interval_property = new rviz_common::properties::EnumProperty(
      "Confidence Interval", "95%", "Confidence interval of state estimations.", this);
    m_confidence_interval_property->addOption("70%", 0);
    m_confidence_interval_property->addOption("85%", 1);
    m_confidence_interval_property->addOption("95%", 2);
    m_confidence_interval_property->addOption("99%", 3);

<<<<<<< HEAD
    m_publish_objs_pointcloud = new rviz_common::properties::BoolProperty(
      "Publish Objects Pointcloud", true, "Enable/disable objects pointcloud publishing");
    m_default_pointcloud_topic = new rviz_common::properties::RosTopicProperty(
      "Input pointcloud topic", QString::fromStdString(default_pointcloud_topic), "",
      "Input for pointcloud visualization of objects detection pipeline.", this,
      SLOT(updateTopic()));
    qos_profile_points_property = new rviz_common::properties::QosProfileProperty(
      m_default_pointcloud_topic, qos_profile_points);
=======
    m_object_fill_type_property = new rviz_common::properties::EnumProperty(
      "Object Fill Type", "skeleton", "Change object fill type in visualization", this);
    m_object_fill_type_property->addOption(
      "skeleton", static_cast<int>(detail::ObjectFillType::Skeleton));
    m_object_fill_type_property->addOption("Fill", static_cast<int>(detail::ObjectFillType::Fill));

>>>>>>> 328374ed
    // iterate over default values to create and initialize the properties.
    for (const auto & map_property_it : detail::kDefaultObjectPropertyValues) {
      const auto & class_property_values = map_property_it.second;
      const auto & color = class_property_values.color;
      // This is just a parent property to contain the necessary properties for the given class:
      m_class_group_properties.emplace_back(
        class_property_values.label.c_str(), QVariant(),
        "Groups polygon properties for the given class", this);
      auto & parent_property = m_class_group_properties.back();
      // Associate a color and opacity property for the given class and attach them to the
      // parent property of the class so they can have a drop down view from the label property:
      m_polygon_properties.emplace(
        std::piecewise_construct, std::forward_as_tuple(map_property_it.first),
        std::forward_as_tuple(
          QColor{color[0], color[1], color[2]}, class_property_values.alpha, &parent_property));
    }
    init_color_list(predicted_path_colors);
  }

  void onInitialize() override
  {
    RosTopicDisplay::RTDClass::onInitialize();
    m_marker_common.initialize(this->context_, this->scene_node_);
    QString message_type = QString::fromStdString(rosidl_generator_traits::name<MsgT>());
    this->topic_property_->setMessageType(message_type);
    this->topic_property_->setValue(m_default_topic.c_str());
    this->topic_property_->setDescription("Topic to subscribe to.");

    qos_profile_points_property->initialize([this](rclcpp::QoS profile) {
      this->qos_profile_points = profile;
      RosTopicDisplay::updateTopic();
    });

    // get weak_ptr to properly init RosTopicProperty
    rviz_ros_node = this->context_->getRosNodeAbstraction();

    m_default_pointcloud_topic->initialize(rviz_ros_node);
    QString points_message_type =
      QString::fromStdString(rosidl_generator_traits::name<sensor_msgs::msg::PointCloud2>());
    m_default_pointcloud_topic->setMessageType(points_message_type);

    // get access to rviz node to sub and to pub to topics
    rclcpp::Node::SharedPtr raw_node =
      this->context_->getRosNodeAbstraction().lock()->get_raw_node();

    tf_buffer = std::make_unique<tf2_ros::Buffer>(raw_node->get_clock());
    tf_listener = std::make_shared<tf2_ros::TransformListener>(*tf_buffer);

    point_cloud_common->initialize(this->context_, this->scene_node_);
  }

  void load(const rviz_common::Config & config) override
  {
    RosTopicDisplay::Display::load(config);
    m_marker_common.load(config);
  }

  void update(float wall_dt, float ros_dt) override
  {
    m_marker_common.update(wall_dt, ros_dt);
    point_cloud_common->update(wall_dt, ros_dt);
  }

  void reset() override
  {
    RosTopicDisplay::reset();
    m_marker_common.clearMarkers();
    point_cloud_common->reset();
  }

  void subscribe()
  {
    if (!RosTopicDisplay::isEnabled()) {
      return;
    }

    RosTopicDisplay::subscribe();
    points_subscribe();
  }

  void updateTopic() override
  {
    unsubscribe();
    reset();
    subscribe();
    this->context_->queueRender();
  }

  void points_subscribe()
  {
    if (!m_publish_objs_pointcloud->getBool()) {
      return;
    }

    if (m_default_pointcloud_topic->isEmpty()) {
      RosTopicDisplay::setStatus(
        rviz_common::properties::StatusProperty::Error, "Topic",
        QString("Error subscribing: Empty topic name"));
      return;
    }

    try {
      rclcpp::SubscriptionOptions sub_opts;
      sub_opts.event_callbacks.message_lost_callback = [&](rclcpp::QOSMessageLostInfo & info) {
        std::ostringstream sstm;
        sstm << "Some messages were lost:\n>\tNumber of new lost messages: "
             << info.total_count_change
             << " \n>\tTotal number of messages lost: " << info.total_count;
        RosTopicDisplay::setStatus(
          rviz_common::properties::StatusProperty::Warn, "Topic", QString(sstm.str().c_str()));
      };

      rclcpp::Node::SharedPtr raw_node =
        this->context_->getRosNodeAbstraction().lock()->get_raw_node();
      pointcloud_subscription = raw_node->create_subscription<sensor_msgs::msg::PointCloud2>(
        m_default_pointcloud_topic->getTopicStd(), rclcpp::SensorDataQoS(),
        std::bind(&ObjectPolygonDisplayBase::pointCloudCallback, this, std::placeholders::_1));
      RosTopicDisplay::setStatus(rviz_common::properties::StatusProperty::Ok, "Topic", "OK");
    } catch (rclcpp::exceptions::InvalidTopicNameError & e) {
      RosTopicDisplay::setStatus(
        rviz_common::properties::StatusProperty::Error, "Topic",
        QString("Error subscribing: ") + e.what());
    }
  }

  void unsubscribe()
  {
    RosTopicDisplay::unsubscribe();
    pointcloud_subscription.reset();
    RCLCPP_INFO(rclcpp::get_logger("autoware_auto_perception_plugin"), "Unsubscribe called");
  }

  void clear_markers() { m_marker_common.clearMarkers(); }

  void add_marker(visualization_msgs::msg::Marker::ConstSharedPtr marker_ptr)
  {
    m_marker_common.addMessage(marker_ptr);
  }

  void add_marker(visualization_msgs::msg::MarkerArray::ConstSharedPtr markers_ptr)
  {
    m_marker_common.addMessage(markers_ptr);
  }

  void deleteMarker(rviz_default_plugins::displays::MarkerID marker_id)
  {
    m_marker_common.deleteMarker(marker_id);
  }

  void add_pointcloud(const sensor_msgs::msg::PointCloud2::ConstSharedPtr cloud)
  {
    point_cloud_common->addMessage(cloud);
  }

  // transform detected object pose to target frame and return bool result
  bool transformObjects(
    const MsgT & input_msg, const std::string & target_frame_id, const tf2_ros::Buffer & tf_buffer,
    MsgT & output_msg)
  {
    output_msg = input_msg;

    // transform to world coordinate
    if (input_msg.header.frame_id != target_frame_id) {
      output_msg.header.frame_id = target_frame_id;
      tf2::Transform tf_target2objects_world;
      tf2::Transform tf_target2objects;
      tf2::Transform tf_objects_world2objects;
      {
        const auto ros_target2objects_world = getTransform(
          tf_buffer, input_msg.header.frame_id, target_frame_id, input_msg.header.stamp);
        if (!ros_target2objects_world) {
          return false;
        }
        tf2::fromMsg(*ros_target2objects_world, tf_target2objects_world);
      }
      for (auto & object : output_msg.objects) {
        tf2::fromMsg(object.kinematics.pose_with_covariance.pose, tf_objects_world2objects);
        tf_target2objects = tf_target2objects_world * tf_objects_world2objects;
        tf2::toMsg(tf_target2objects, object.kinematics.pose_with_covariance.pose);
      }
    }
    return true;
  }

  // get transformation from tf2
  boost::optional<geometry_msgs::msg::Transform> getTransform(
    const tf2_ros::Buffer & tf_buffer, const std::string & source_frame_id,
    const std::string & target_frame_id, const rclcpp::Time & time)
  {
    try {
      geometry_msgs::msg::TransformStamped self_transform_stamped;
      self_transform_stamped = tf_buffer.lookupTransform(
        target_frame_id, source_frame_id, time, rclcpp::Duration::from_seconds(0.5));
      return self_transform_stamped.transform;
    } catch (tf2::TransformException & ex) {
      RCLCPP_WARN_STREAM(rclcpp::get_logger("autoware_auto_perception_plugin"), ex.what());
      return boost::none;
    }
  }

  // variables for transfer detected objects information between callbacks
  std::shared_ptr<tf2_ros::TransformListener> tf_listener{nullptr};
  std::unique_ptr<tf2_ros::Buffer> tf_buffer;

protected:
  /// \brief Convert given shape msg into a Marker
  /// \tparam ClassificationContainerT List type with ObjectClassificationMsg
  /// \param shape_msg Shape msg to be converted
  /// \param centroid Centroid position of the shape in Object.header.frame_id frame
  /// \param orientation Orientation of the shape in Object.header.frame_id frame
  /// \param labels List of ObjectClassificationMsg objects
  /// \param line_width Line thickness around the object
  /// \return Marker ptr. Id and header will have to be set by the caller
  template <typename ClassificationContainerT>
  std::optional<Marker::SharedPtr> get_shape_marker_ptr(
    const autoware_auto_perception_msgs::msg::Shape & shape_msg,
    const geometry_msgs::msg::Point & centroid, const geometry_msgs::msg::Quaternion & orientation,
    const ClassificationContainerT & labels, const double & line_width,
    const bool & is_orientation_available) const
  {
    const std_msgs::msg::ColorRGBA color_rgba = get_color_rgba(labels);
    const auto fill_type =
      static_cast<detail::ObjectFillType>(m_object_fill_type_property->getOptionInt());

    if (m_display_type_property->getOptionInt() == 0) {
      return detail::get_shape_marker_ptr(
        shape_msg, centroid, orientation, color_rgba, line_width, is_orientation_available,
        fill_type);
    } else if (m_display_type_property->getOptionInt() == 1) {
      return detail::get_2d_shape_marker_ptr(
        shape_msg, centroid, orientation, color_rgba, line_width, is_orientation_available);
    } else {
      return std::nullopt;
    }
  }

  template <typename ClassificationContainerT>
  visualization_msgs::msg::Marker::SharedPtr get_2d_shape_marker_ptr(
    const autoware_auto_perception_msgs::msg::Shape & shape_msg,
    const geometry_msgs::msg::Point & centroid, const geometry_msgs::msg::Quaternion & orientation,
    const std_msgs::msg::ColorRGBA & color_rgba, const double & line_width,
    const bool & is_orientation_available);

  /// \brief Convert given shape msg into a Marker to visualize label name
  /// \tparam ClassificationContainerT List type with ObjectClassificationMsg
  /// \param centroid Centroid position of the shape in Object.header.frame_id frame
  /// \param labels List of ObjectClassificationMsg objects
  /// \return Marker ptr. Id and header will have to be set by the caller
  template <typename ClassificationContainerT>
  std::optional<Marker::SharedPtr> get_label_marker_ptr(
    const geometry_msgs::msg::Point & centroid, const geometry_msgs::msg::Quaternion & orientation,
    const ClassificationContainerT & labels) const
  {
    if (m_display_label_property.getBool()) {
      const std::string label = get_best_label(labels);
      const std_msgs::msg::ColorRGBA color_rgba = get_color_rgba(labels);
      return detail::get_label_marker_ptr(centroid, orientation, label, color_rgba);
    } else {
      return std::nullopt;
    }
  }
  template <typename ClassificationContainerT>
  std::optional<Marker::SharedPtr> get_existence_probability_marker_ptr(
    const geometry_msgs::msg::Point & centroid, const geometry_msgs::msg::Quaternion & orientation,
    const float existence_probability, const ClassificationContainerT & labels) const
  {
    if (m_display_existence_probability_property.getBool()) {
      const std_msgs::msg::ColorRGBA color_rgba = get_color_rgba(labels);
      return detail::get_existence_probability_marker_ptr(
        centroid, orientation, existence_probability, color_rgba);
    } else {
      return std::nullopt;
    }
  }

  template <typename ClassificationContainerT>
  std::optional<Marker::SharedPtr> get_uuid_marker_ptr(
    const unique_identifier_msgs::msg::UUID & uuid, const geometry_msgs::msg::Point & centroid,
    const ClassificationContainerT & labels) const
  {
    if (m_display_uuid_property.getBool()) {
      const std_msgs::msg::ColorRGBA color_rgba = get_color_rgba(labels);
      const std::string uuid_str = uuid_to_string(uuid);
      return detail::get_uuid_marker_ptr(uuid_str, centroid, color_rgba);
    } else {
      return std::nullopt;
    }
  }

  std::optional<Marker::SharedPtr> get_pose_covariance_marker_ptr(
    const geometry_msgs::msg::PoseWithCovariance & pose_with_covariance) const
  {
    if (m_display_pose_covariance_property.getBool()) {
      return detail::get_pose_covariance_marker_ptr(pose_with_covariance, get_confidence_region());
    } else {
      return std::nullopt;
    }
  }

  std::optional<Marker::SharedPtr> get_yaw_covariance_marker_ptr(
    const geometry_msgs::msg::PoseWithCovariance & pose_with_covariance, const double & length,
    const double & line_width) const
  {
    if (m_display_yaw_covariance_property.getBool()) {
      return detail::get_yaw_covariance_marker_ptr(
        pose_with_covariance, length, get_confidence_interval(), line_width);
    } else {
      return std::nullopt;
    }
  }

  template <typename ClassificationContainerT>
  std::optional<Marker::SharedPtr> get_velocity_text_marker_ptr(
    const geometry_msgs::msg::Twist & twist, const geometry_msgs::msg::Point & vis_pos,
    const ClassificationContainerT & labels) const
  {
    if (m_display_velocity_text_property.getBool()) {
      const std_msgs::msg::ColorRGBA color_rgba = get_color_rgba(labels);
      return detail::get_velocity_text_marker_ptr(twist, vis_pos, color_rgba);
    } else {
      return std::nullopt;
    }
  }

  template <typename ClassificationContainerT>
  std::optional<Marker::SharedPtr> get_acceleration_text_marker_ptr(
    const geometry_msgs::msg::Accel & accel, const geometry_msgs::msg::Point & vis_pos,
    const ClassificationContainerT & labels) const
  {
    if (m_display_acceleration_text_property.getBool()) {
      const std_msgs::msg::ColorRGBA color_rgba = get_color_rgba(labels);
      return detail::get_acceleration_text_marker_ptr(accel, vis_pos, color_rgba);
    } else {
      return std::nullopt;
    }
  }

  std::optional<Marker::SharedPtr> get_twist_marker_ptr(
    const geometry_msgs::msg::PoseWithCovariance & pose_with_covariance,
    const geometry_msgs::msg::TwistWithCovariance & twist_with_covariance,
    const double & line_width) const
  {
    if (m_display_twist_property.getBool()) {
      return detail::get_twist_marker_ptr(pose_with_covariance, twist_with_covariance, line_width);
    } else {
      return std::nullopt;
    }
  }

  std::optional<Marker::SharedPtr> get_twist_covariance_marker_ptr(
    const geometry_msgs::msg::PoseWithCovariance & pose_with_covariance,
    const geometry_msgs::msg::TwistWithCovariance & twist_with_covariance) const
  {
    if (m_display_twist_covariance_property.getBool()) {
      return detail::get_twist_covariance_marker_ptr(
        pose_with_covariance, twist_with_covariance, get_confidence_region());
    } else {
      return std::nullopt;
    }
  }

  std::optional<Marker::SharedPtr> get_yaw_rate_marker_ptr(
    const geometry_msgs::msg::PoseWithCovariance & pose_with_covariance,
    const geometry_msgs::msg::TwistWithCovariance & twist_with_covariance,
    const double & line_width) const
  {
    if (m_display_yaw_rate_property.getBool()) {
      return detail::get_yaw_rate_marker_ptr(
        pose_with_covariance, twist_with_covariance, line_width);
    } else {
      return std::nullopt;
    }
  }

  std::optional<Marker::SharedPtr> get_yaw_rate_covariance_marker_ptr(
    const geometry_msgs::msg::PoseWithCovariance & pose_with_covariance,
    const geometry_msgs::msg::TwistWithCovariance & twist_with_covariance,
    const double & line_width) const
  {
    if (m_display_yaw_rate_covariance_property.getBool()) {
      return detail::get_yaw_rate_covariance_marker_ptr(
        pose_with_covariance, twist_with_covariance, get_confidence_interval(), line_width);
    } else {
      return std::nullopt;
    }
  }

  std::optional<Marker::SharedPtr> get_predicted_path_marker_ptr(
    const unique_identifier_msgs::msg::UUID & uuid,
    const autoware_auto_perception_msgs::msg::Shape & shape,
    const autoware_auto_perception_msgs::msg::PredictedPath & predicted_path) const
  {
    if (m_display_predicted_paths_property.getBool()) {
      const std::string uuid_str = uuid_to_string(uuid);
      const std_msgs::msg::ColorRGBA predicted_path_color = get_color_from_uuid(uuid_str);
      return detail::get_predicted_path_marker_ptr(
        shape, predicted_path, predicted_path_color,
        m_simple_visualize_mode_property->getOptionInt() == 1);
    } else {
      return std::nullopt;
    }
  }

  std::optional<Marker::SharedPtr> get_path_confidence_marker_ptr(
    const unique_identifier_msgs::msg::UUID & uuid,
    const autoware_auto_perception_msgs::msg::PredictedPath & predicted_path) const
  {
    if (m_display_path_confidence_property.getBool()) {
      const std::string uuid_str = uuid_to_string(uuid);
      const std_msgs::msg::ColorRGBA path_confidence_color = get_color_from_uuid(uuid_str);
      return detail::get_path_confidence_marker_ptr(predicted_path, path_confidence_color);
    } else {
      return std::nullopt;
    }
  }

  /// \brief Get color and alpha values based on the given list of classification values
  /// \tparam ClassificationContainerT Container of ObjectClassification
  /// \param labels list of classifications
  /// \return Color and alpha for the best class in the given list. Unknown class is used in
  ///         degenerate cases
  template <typename ClassificationContainerT>
  std_msgs::msg::ColorRGBA get_color_rgba(const ClassificationContainerT & labels) const
  {
    static const std::string kLoggerName("ObjectPolygonDisplayBase");
    const auto label = detail::get_best_label(labels, kLoggerName);
    auto it = m_polygon_properties.find(label);
    if (it == m_polygon_properties.end()) {
      it = m_polygon_properties.find(ObjectClassificationMsg::UNKNOWN);
    }
    return it->second;
  }

  /// \brief Get color and alpha values based on the given list of classification values
  /// \tparam ClassificationContainerT Container of ObjectClassification
  /// \param labels list of classifications
  /// \return best label string
  template <typename ClassificationContainerT>
  std::string get_best_label(const ClassificationContainerT & labels) const
  {
    static const std::string kLoggerName("ObjectPolygonDisplayBase");
    const auto label = detail::get_best_label(labels, kLoggerName);
    auto it = detail::kDefaultObjectPropertyValues.find(label);
    if (it == detail::kDefaultObjectPropertyValues.end()) {
      it = detail::kDefaultObjectPropertyValues.find(ObjectClassificationMsg::UNKNOWN);
    }
    return (it->second).label;
  }
  std::string uuid_to_string(const unique_identifier_msgs::msg::UUID & u) const
  {
    std::stringstream ss;
    for (auto i = 0; i < 16; ++i) {
      ss << std::hex << std::setfill('0') << std::setw(2) << +u.uuid[i];
    }
    return ss.str();
  }

  std_msgs::msg::ColorRGBA AUTOWARE_AUTO_PERCEPTION_RVIZ_PLUGIN_PUBLIC
  get_color_from_uuid(const std::string & uuid) const
  {
    int i = (static_cast<int>(uuid.at(0)) * 4 + static_cast<int>(uuid.at(1))) %
            static_cast<int>(predicted_path_colors.size());

    std_msgs::msg::ColorRGBA color;
    color.r = predicted_path_colors.at(i).r;
    color.g = predicted_path_colors.at(i).g;
    color.b = predicted_path_colors.at(i).b;
    return color;
  }

  void init_color_list(std::vector<std_msgs::msg::ColorRGBA> & colors) const
  {
    std_msgs::msg::ColorRGBA sample_color;
    sample_color.r = 1.0;
    sample_color.g = 0.65;
    sample_color.b = 0.0;
    colors.push_back(sample_color);  // orange
    sample_color.r = 1.0;
    sample_color.g = 1.0;
    sample_color.b = 0.0;
    colors.push_back(sample_color);  // yellow
    sample_color.r = 0.69;
    sample_color.g = 1.0;
    sample_color.b = 0.18;
    colors.push_back(sample_color);  // green yellow
    sample_color.r = 0.59;
    sample_color.g = 1.0;
    sample_color.b = 0.59;
    colors.push_back(sample_color);  // pale green
    sample_color.r = 0.5;
    sample_color.g = 1.0;
    sample_color.b = 0.0;
    colors.push_back(sample_color);  // chartreuse green
    sample_color.r = 0.0;
    sample_color.g = 1.0;
    sample_color.b = 1.0;
    colors.push_back(sample_color);  // cyan
    sample_color.r = 0.53;
    sample_color.g = 0.81;
    sample_color.b = 0.98;
    colors.push_back(sample_color);  // light skyblue
    sample_color.r = 1.0;
    sample_color.g = 0.41;
    sample_color.b = 0.71;
    colors.push_back(sample_color);  // hot pink
  }

  double get_line_width() { return m_line_width_property.getFloat(); }

  double get_confidence_interval() const
  {
    switch (m_confidence_interval_property->getOptionInt()) {
      case 0:
        // 70%
        return 1.036;
      case 1:
        // 85%
        return 1.440;
      case 2:
        // 95%
        return 1.960;
      case 3:
        // 99%
        return 2.576;
      default:
        return 1.960;
    }
  }

  double get_confidence_region() const
  {
    switch (m_confidence_interval_property->getOptionInt()) {
      case 0:
        // 70%
        return 1.552;
      case 1:
        // 85%
        return 1.802;
      case 2:
        // 95%
        return 2.448;
      case 3:
        // 99%
        return 3.035;
      default:
        return 2.448;
    }
  }

  // helper function to get radius for kd-search
  std::optional<float> getMaxRadius(object_info & object)
  {
    if (object.shape.type == Shape::BOUNDING_BOX || object.shape.type == Shape::CYLINDER) {
      return std::hypot(object.shape.dimensions.x * 0.5f, object.shape.dimensions.y * 0.5f);
    }

    if (object.shape.type == Shape::POLYGON) {
      float max_dist = 0.0;
      for (const auto & point : object.shape.footprint.points) {
        const float dist = std::hypot(point.x, point.y);
        max_dist = std::max(max_dist, dist);
      }
      return max_dist;
    }

    return std::nullopt;
  }

  void pointCloudCallback(const sensor_msgs::msg::PointCloud2 input_pointcloud_msg)
  {
    if (!m_publish_objs_pointcloud->getBool()) {
      return;
    }
    pointCloudBuffer_mutex.lock();
    pointCloudBuffer.push_front(input_pointcloud_msg);
    if (pointCloudBuffer.size() > 5) {
      pointCloudBuffer.pop_back();
    }
    pointCloudBuffer_mutex.unlock();
  }

  void filterPolygon(
    const pcl::PointCloud<pcl::PointXYZRGB>::ConstPtr & in_cloud,
    pcl::PointCloud<pcl::PointXYZRGB>::Ptr out_cloud, const object_info & object)
  {
    pcl::PointCloud<pcl::PointXYZRGB> filtered_cloud;
    std::vector<pcl::Vertices> vertices_array;
    pcl::Vertices vertices;

    Polygon2d poly2d = tier4_autoware_utils::toPolygon2d(object.position, object.shape);
    if (boost::geometry::is_empty(poly2d)) {
      return;
    }

    pcl::PointCloud<pcl::PointXYZRGB>::Ptr hull_cloud(new pcl::PointCloud<pcl::PointXYZRGB>);
    for (size_t i = 0; i < poly2d.outer().size(); ++i) {
      vertices.vertices.emplace_back(i);
      vertices_array.emplace_back(vertices);
      hull_cloud->emplace_back(
        static_cast<float>(poly2d.outer().at(i).x()), static_cast<float>(poly2d.outer().at(i).y()),
        static_cast<float>(0.0));
    }

    pcl::CropHull<pcl::PointXYZRGB> crop_hull_filter;
    crop_hull_filter.setInputCloud(in_cloud);
    crop_hull_filter.setDim(2);
    crop_hull_filter.setHullIndices(vertices_array);
    crop_hull_filter.setHullCloud(hull_cloud);
    crop_hull_filter.setCropOutside(true);

    crop_hull_filter.filter(filtered_cloud);

    const std_msgs::msg::ColorRGBA color_rgba =
      get_color_rgba(object.classification);  // need to be converted to int

    for (auto cloud_it = filtered_cloud.begin(); cloud_it != filtered_cloud.end(); ++cloud_it) {
      cloud_it->r = std::max(0, std::min(255, static_cast<int>(floor(color_rgba.r * 256.0))));
      cloud_it->g = std::max(0, std::min(255, static_cast<int>(floor(color_rgba.g * 256.0))));
      cloud_it->b = std::max(0, std::min(255, static_cast<int>(floor(color_rgba.b * 256.0))));
    }

    *out_cloud += filtered_cloud;
  }

  // Function that returns the pointcloud with the nearest timestamp from a buffer of pointclouds
  sensor_msgs::msg::PointCloud2 getNearestPointCloud(
    std::deque<sensor_msgs::msg::PointCloud2> & buffer, const rclcpp::Time & timestamp)
  {
    if (buffer.empty()) {
      // Handle the case where the buffer is empty
      throw std::runtime_error("Buffer is empty");
    }
    sensor_msgs::msg::PointCloud2 result = buffer.front();
    rclcpp::Duration diff = timestamp - rclcpp::Time(result.header.stamp);
    pointCloudBuffer_mutex.lock();
    for (size_t i = 0; i != buffer.size(); i++) {
      if (diff.nanoseconds() > (timestamp - rclcpp::Time(buffer[i].header.stamp)).nanoseconds()) {
        diff = timestamp - rclcpp::Time(buffer[i].header.stamp);
        result = buffer[i];
      }
    }
    pointCloudBuffer_mutex.unlock();

    return result;
  }

  rviz_common::properties::RosTopicProperty * m_default_pointcloud_topic;
  // Property to enable/disable objects pointcloud publishing
  rviz_common::properties::BoolProperty * m_publish_objs_pointcloud;
  rclcpp::Subscription<sensor_msgs::msg::PointCloud2>::SharedPtr pointcloud_subscription;
  // plugin to visualize pointclouds
  std::unique_ptr<rviz_default_plugins::PointCloudCommon> point_cloud_common;
  rviz_common::ros_integration::RosNodeAbstractionIface::WeakPtr rviz_ros_node;
  std::deque<sensor_msgs::msg::PointCloud2> pointCloudBuffer;
  std::mutex pointCloudBuffer_mutex;

private:
  // All rviz plugins should have this. Should be initialized with pointer to this class
  MarkerCommon m_marker_common;
  // List is used to store the properties for classification in case we need to access them:
  std::list<rviz_common::properties::Property> m_class_group_properties;
  // Map to store class labels and its corresponding properties
  PolygonPropertyMap m_polygon_properties;
  // Property to choose type of visualization polygon
  rviz_common::properties::EnumProperty * m_display_type_property;
  // Property to choose simplicity of visualization polygon
  rviz_common::properties::EnumProperty * m_simple_visualize_mode_property;
  // Property to set confidence interval of state estimations
  rviz_common::properties::EnumProperty * m_confidence_interval_property;
  // Property to set visualization type
  rviz_common::properties::EnumProperty * m_object_fill_type_property;
  // Property to enable/disable label visualization
  rviz_common::properties::BoolProperty m_display_label_property;
  // Property to enable/disable uuid visualization
  rviz_common::properties::BoolProperty m_display_uuid_property;
  // Property to enable/disable velocity text visualization
  rviz_common::properties::BoolProperty m_display_velocity_text_property;
  // Property to enable/disable acceleration text visualization
  rviz_common::properties::BoolProperty m_display_acceleration_text_property;
  // Property to enable/disable pose with covariance visualization
  rviz_common::properties::BoolProperty m_display_pose_covariance_property;
  // Property to enable/disable yaw covariance visualization
  rviz_common::properties::BoolProperty m_display_yaw_covariance_property;
  // Property to enable/disable twist visualization
  rviz_common::properties::BoolProperty m_display_twist_property;
  // Property to enable/disable twist covariance visualization
  rviz_common::properties::BoolProperty m_display_twist_covariance_property;
  // Property to enable/disable yaw rate visualization
  rviz_common::properties::BoolProperty m_display_yaw_rate_property;
  // Property to enable/disable yaw rate covariance visualization
  rviz_common::properties::BoolProperty m_display_yaw_rate_covariance_property;
  // Property to enable/disable predicted paths visualization
  rviz_common::properties::BoolProperty m_display_predicted_paths_property;
  // Property to enable/disable predicted path confidence visualization
  rviz_common::properties::BoolProperty m_display_path_confidence_property;

  rviz_common::properties::BoolProperty m_display_existence_probability_property;

  // Property to decide line width of object shape
  rviz_common::properties::FloatProperty m_line_width_property;
  // Default topic name to be visualized
  std::string m_default_topic;

  std::vector<std_msgs::msg::ColorRGBA> predicted_path_colors;
  rclcpp::QoS qos_profile_points;
  rviz_common::properties::QosProfileProperty * qos_profile_points_property;
};
}  // namespace object_detection
}  // namespace rviz_plugins
}  // namespace autoware

#endif  // AUTOWARE_AUTO_PERCEPTION_RVIZ_PLUGIN__OBJECT_DETECTION__OBJECT_POLYGON_DISPLAY_BASE_HPP_<|MERGE_RESOLUTION|>--- conflicted
+++ resolved
@@ -37,6 +37,7 @@
 
 #include <autoware_auto_perception_msgs/msg/object_classification.hpp>
 #include <sensor_msgs/msg/point_cloud2.hpp>
+#include <tf2_geometry_msgs/tf2_geometry_msgs.hpp>
 #include <tf2_sensor_msgs/tf2_sensor_msgs.hpp>
 #include <unique_identifier_msgs/msg/uuid.hpp>
 
@@ -60,9 +61,6 @@
 #include <pcl/search/kdtree.h>
 #include <pcl/search/pcl_search.h>
 #include <pcl_conversions/pcl_conversions.h>
-
-#include <tf2_geometry_msgs/tf2_geometry_msgs.hpp>
-
 #include <tf2_ros/buffer.h>
 #include <tf2_ros/transform_listener.h>
 
@@ -187,7 +185,6 @@
     m_confidence_interval_property->addOption("95%", 2);
     m_confidence_interval_property->addOption("99%", 3);
 
-<<<<<<< HEAD
     m_publish_objs_pointcloud = new rviz_common::properties::BoolProperty(
       "Publish Objects Pointcloud", true, "Enable/disable objects pointcloud publishing");
     m_default_pointcloud_topic = new rviz_common::properties::RosTopicProperty(
@@ -196,14 +193,12 @@
       SLOT(updateTopic()));
     qos_profile_points_property = new rviz_common::properties::QosProfileProperty(
       m_default_pointcloud_topic, qos_profile_points);
-=======
     m_object_fill_type_property = new rviz_common::properties::EnumProperty(
       "Object Fill Type", "skeleton", "Change object fill type in visualization", this);
     m_object_fill_type_property->addOption(
       "skeleton", static_cast<int>(detail::ObjectFillType::Skeleton));
     m_object_fill_type_property->addOption("Fill", static_cast<int>(detail::ObjectFillType::Fill));
 
->>>>>>> 328374ed
     // iterate over default values to create and initialize the properties.
     for (const auto & map_property_it : detail::kDefaultObjectPropertyValues) {
       const auto & class_property_values = map_property_it.second;
