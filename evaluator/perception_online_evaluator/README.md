--- conflicted
+++ resolved
@@ -8,21 +8,18 @@
 
 ## Inner-workings / Algorithms
 
-<<<<<<< HEAD
 - Calculates lateral deviation between the predicted path and the actual traveled trajectory.
 - Calculates lateral deviation between the smoothed traveled trajectory and the perceived position to evaluate the stability of lateral position recognition.
 - Calculates yaw deviation between the smoothed traveled trajectory and the perceived position to evaluate the stability of yaw recognition.
 - Calculates yaw rate based on the yaw of the stopped object received in the previous cycle to evaluate the stability of the yaw rate recognition.
 - Counts the number of detections for each object class within the specified detection range.
-=======
-The evaluated metrics are as follows:
+  The evaluated metrics are as follows:
 
 - predicted_path_deviation
 - predicted_path_deviation_variance
 - lateral_deviation
 - yaw_deviation
 - yaw_rate
->>>>>>> 8319209b
 
 ### Predicted Path Deviation / Predicted Path Deviation Variance
 
