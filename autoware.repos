--- conflicted
+++ resolved
@@ -10,13 +10,8 @@
     version: main
   autoware/launcher:
     type: git
-<<<<<<< HEAD
-    url: https://github.com/tier4/autoware_launch.git
-    version: tier4/main
-=======
     url: https://github.com/autowarefoundation/autoware_launch.git
     version: main
->>>>>>> 8d973436
   autoware/aip_launcher:
     type: git
     url: https://github.com/tier4/aip_launcher.git
