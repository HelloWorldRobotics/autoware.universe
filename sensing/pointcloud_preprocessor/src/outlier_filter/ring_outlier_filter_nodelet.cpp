// Copyright 2020 Tier IV, Inc.
//
// Licensed under the Apache License, Version 2.0 (the "License");
// you may not use this file except in compliance with the License.
// You may obtain a copy of the License at
//
//     http://www.apache.org/licenses/LICENSE-2.0
//
// Unless required by applicable law or agreed to in writing, software
// distributed under the License is distributed on an "AS IS" BASIS,
// WITHOUT WARRANTIES OR CONDITIONS OF ANY KIND, either express or implied.
// See the License for the specific language governing permissions and
// limitations under the License.

#include "pointcloud_preprocessor/outlier_filter/ring_outlier_filter_nodelet.hpp"

#include "autoware_point_types/types.hpp"

#include <sensor_msgs/point_cloud2_iterator.hpp>

#include <algorithm>
#include <vector>
namespace pointcloud_preprocessor
{
using autoware_point_types::PointXYZIRADRT;

RingOutlierFilterComponent::RingOutlierFilterComponent(const rclcpp::NodeOptions & options)
: Filter("RingOutlierFilter", options)
{
  // initialize debug tool
  {
    using tier4_autoware_utils::DebugPublisher;
    using tier4_autoware_utils::StopWatch;
    stop_watch_ptr_ = std::make_unique<StopWatch<std::chrono::milliseconds>>();
    debug_publisher_ = std::make_unique<DebugPublisher>(this, "ring_outlier_filter");
    outlier_pointcloud_publisher_ =
      this->create_publisher<PointCloud2>("debug/ring_outlier_filter", 1);
<<<<<<< HEAD
    image_pub_ =
      image_transport::create_publisher(this, "ring_outlier_filter/debug/frequency_image");
=======
>>>>>>> d6e8012a
    visibility_pub_ = create_publisher<tier4_debug_msgs::msg::Float32Stamped>(
      "ring_outlier_filter/debug/visibility", rclcpp::SensorDataQoS());
    stop_watch_ptr_->tic("cyclic_time");
    stop_watch_ptr_->tic("processing_time");
  }

  // set initial parameters
  {
    distance_ratio_ = static_cast<double>(declare_parameter("distance_ratio", 1.03));
    object_length_threshold_ =
      static_cast<double>(declare_parameter("object_length_threshold", 0.1));
    num_points_threshold_ = static_cast<int>(declare_parameter("num_points_threshold", 4));
    max_rings_num_ = static_cast<uint16_t>(declare_parameter("max_rings_num", 128));
    max_points_num_per_ring_ =
      static_cast<size_t>(declare_parameter("max_points_num_per_ring", 4000));
    publish_outlier_pointcloud_ =
      static_cast<bool>(declare_parameter("publish_outlier_pointcloud", false));

    min_azimuth_deg_ = static_cast<float>(declare_parameter("min_azimuth_deg", 0.0));
    max_azimuth_deg_ = static_cast<float>(declare_parameter("max_azimuth_deg", 360.0));
    max_distance_ = static_cast<float>(declare_parameter("max_distance", 12.0));
    vertical_bins_ = static_cast<int>(declare_parameter("vertical_bins", 128));
    horizontal_bins_ = static_cast<int>(declare_parameter("horizontal_bins", 36));
    noise_threshold_ = static_cast<int>(declare_parameter("noise_threshold", 2));
  }

  using std::placeholders::_1;
  set_param_res_ = this->add_on_set_parameters_callback(
    std::bind(&RingOutlierFilterComponent::paramCallback, this, _1));
}

// TODO(sykwer): Temporary Implementation: Rename this function to `filter()` when all the filter
// nodes conform to new API. Then delete the old `filter()` defined below.
void RingOutlierFilterComponent::faster_filter(
  const PointCloud2ConstPtr & input, const IndicesPtr & unused_indices, PointCloud2 & output,
  const TransformInfo & transform_info)
{
  std::scoped_lock lock(mutex_);
  if (unused_indices) {
    RCLCPP_WARN(get_logger(), "Indices are not supported and will be ignored");
  }
  stop_watch_ptr_->toc("processing_time", true);

  output.point_step = sizeof(PointXYZI);
  output.data.resize(output.point_step * input->width);
  size_t output_size = 0;

  pcl::PointCloud<PointXYZIRADRT>::Ptr outlier_pcl(new pcl::PointCloud<PointXYZIRADRT>);

  const auto ring_offset =
    input->fields.at(static_cast<size_t>(autoware_point_types::PointIndex::Ring)).offset;
  const auto azimuth_offset =
    input->fields.at(static_cast<size_t>(autoware_point_types::PointIndex::Azimuth)).offset;
  const auto distance_offset =
    input->fields.at(static_cast<size_t>(autoware_point_types::PointIndex::Distance)).offset;
  const auto intensity_offset =
    input->fields.at(static_cast<size_t>(autoware_point_types::PointIndex::Intensity)).offset;
  const auto return_type_offset =
    input->fields.at(static_cast<size_t>(autoware_point_types::PointIndex::ReturnType)).offset;
  const auto time_stamp_offset =
    input->fields.at(static_cast<size_t>(autoware_point_types::PointIndex::TimeStamp)).offset;

  std::vector<std::vector<size_t>> ring2indices;
  ring2indices.reserve(max_rings_num_);

  for (uint16_t i = 0; i < max_rings_num_; i++) {
    ring2indices.push_back(std::vector<size_t>());
    ring2indices.back().reserve(max_points_num_per_ring_);
  }

  for (size_t data_idx = 0; data_idx < input->data.size(); data_idx += input->point_step) {
    const uint16_t ring = *reinterpret_cast<const uint16_t *>(&input->data[data_idx + ring_offset]);
    ring2indices[ring].push_back(data_idx);
  }

  // walk range: [walk_first_idx, walk_last_idx]
  int walk_first_idx = 0;
  int walk_last_idx = -1;

  for (const auto & indices : ring2indices) {
    if (indices.size() < 2) continue;

    walk_first_idx = 0;
    walk_last_idx = -1;

    for (size_t idx = 0U; idx < indices.size() - 1; ++idx) {
      const size_t & current_data_idx = indices[idx];
      const size_t & next_data_idx = indices[idx + 1];
      walk_last_idx = idx;

      // if(std::abs(iter->distance - (iter+1)->distance) <= std::sqrt(iter->distance) * 0.08)

      const float & current_azimuth =
        *reinterpret_cast<const float *>(&input->data[current_data_idx + azimuth_offset]);
      const float & next_azimuth =
        *reinterpret_cast<const float *>(&input->data[next_data_idx + azimuth_offset]);
      float azimuth_diff = next_azimuth - current_azimuth;
      azimuth_diff = azimuth_diff < 0.f ? azimuth_diff + 36000.f : azimuth_diff;

      const float & current_distance =
        *reinterpret_cast<const float *>(&input->data[current_data_idx + distance_offset]);
      const float & next_distance =
        *reinterpret_cast<const float *>(&input->data[next_data_idx + distance_offset]);

      if (
        std::max(current_distance, next_distance) <
          std::min(current_distance, next_distance) * distance_ratio_ &&
        azimuth_diff < 100.f) {
        continue;  // Determined to be included in the same walk
      }

      if (isCluster(
            input, std::make_pair(indices[walk_first_idx], indices[walk_last_idx]),
            walk_last_idx - walk_first_idx + 1)) {
        for (int i = walk_first_idx; i <= walk_last_idx; i++) {
          auto output_ptr = reinterpret_cast<PointXYZI *>(&output.data[output_size]);
          auto input_ptr = reinterpret_cast<const PointXYZI *>(&input->data[indices[i]]);

          if (transform_info.need_transform) {
            Eigen::Vector4f p(input_ptr->x, input_ptr->y, input_ptr->z, 1);
            p = transform_info.eigen_transform * p;
            output_ptr->x = p[0];
            output_ptr->y = p[1];
            output_ptr->z = p[2];
          } else {
            *output_ptr = *input_ptr;
          }
          const float & intensity =
            *reinterpret_cast<const float *>(&input->data[indices[i] + intensity_offset]);
          output_ptr->intensity = intensity;

          output_size += output.point_step;
        }
      } else if (publish_outlier_pointcloud_) {
        for (int i = walk_first_idx; i <= walk_last_idx; i++) {
          PointXYZIRADRT outlier_point;
          auto input_ptr =
            reinterpret_cast<const PointXYZIRADRT *>(&input->data[indices[walk_first_idx]]);
          if (transform_info.need_transform) {
            Eigen::Vector4f p(input_ptr->x, input_ptr->y, input_ptr->z, 1);
            p = transform_info.eigen_transform * p;
            outlier_point.x = p[0];
            outlier_point.y = p[1];
            outlier_point.z = p[2];
          } else {
            outlier_point = *input_ptr;
          }

          outlier_point.intensity = *reinterpret_cast<const float *>(
            &input->data[indices[walk_first_idx] + intensity_offset]);
          outlier_point.ring = *reinterpret_cast<const uint16_t *>(
            &input->data[indices[walk_first_idx] + ring_offset]);
          outlier_point.azimuth = *reinterpret_cast<const float *>(
            &input->data[indices[walk_first_idx] + azimuth_offset]);
          outlier_point.distance = *reinterpret_cast<const float *>(
            &input->data[indices[walk_first_idx] + distance_offset]);
          outlier_point.return_type = *reinterpret_cast<const uint8_t *>(
            &input->data[indices[walk_first_idx] + return_type_offset]);
          outlier_point.time_stamp = *reinterpret_cast<const float *>(
            &input->data[indices[walk_first_idx] + time_stamp_offset]);
          outlier_pcl->push_back(outlier_point);
        }
      }

      walk_first_idx = idx + 1;
    }

    if (walk_first_idx > walk_last_idx) continue;

    if (isCluster(
          input, std::make_pair(indices[walk_first_idx], indices[walk_last_idx]),
          walk_last_idx - walk_first_idx + 1)) {
      for (int i = walk_first_idx; i <= walk_last_idx; i++) {
        auto output_ptr = reinterpret_cast<PointXYZI *>(&output.data[output_size]);
        auto input_ptr = reinterpret_cast<const PointXYZI *>(&input->data[indices[i]]);

        if (transform_info.need_transform) {
          Eigen::Vector4f p(input_ptr->x, input_ptr->y, input_ptr->z, 1);
          p = transform_info.eigen_transform * p;
          output_ptr->x = p[0];
          output_ptr->y = p[1];
          output_ptr->z = p[2];
        } else {
          *output_ptr = *input_ptr;
        }
        const float & intensity =
          *reinterpret_cast<const float *>(&input->data[indices[i] + intensity_offset]);
        output_ptr->intensity = intensity;

        output_size += output.point_step;
      }
    } else if (publish_outlier_pointcloud_) {
      for (int i = walk_first_idx; i < walk_last_idx; i++) {
        PointXYZIRADRT outlier_point;

        auto input_ptr = reinterpret_cast<const PointXYZIRADRT *>(&input->data[indices[i]]);
        if (transform_info.need_transform) {
          Eigen::Vector4f p(input_ptr->x, input_ptr->y, input_ptr->z, 1);
          p = transform_info.eigen_transform * p;
          outlier_point.x = p[0];
          outlier_point.y = p[1];
          outlier_point.z = p[2];
        } else {
          outlier_point = *input_ptr;
        }
        outlier_point.intensity =
          *reinterpret_cast<const float *>(&input->data[indices[i] + intensity_offset]);
        outlier_point.ring =
          *reinterpret_cast<const uint16_t *>(&input->data[indices[i] + ring_offset]);
        outlier_point.azimuth =
          *reinterpret_cast<const float *>(&input->data[indices[i] + azimuth_offset]);
        outlier_point.distance =
          *reinterpret_cast<const float *>(&input->data[indices[i] + distance_offset]);
        outlier_point.return_type =
          *reinterpret_cast<const uint8_t *>(&input->data[indices[i] + return_type_offset]);
        outlier_point.time_stamp =
          *reinterpret_cast<const float *>(&input->data[indices[i] + time_stamp_offset]);
        outlier_pcl->push_back(outlier_point);
      }
    }
  }

  setUpPointCloudFormat(input, output, output_size, /*num_fields=*/4);

  if (publish_outlier_pointcloud_) {
    PointCloud2 outlier;
    pcl::toROSMsg(*outlier_pcl, outlier);
    outlier.header = input->header;
    outlier_pointcloud_publisher_->publish(outlier);

<<<<<<< HEAD
    const auto frequency_image = createBinaryImage(outlier);
    const double num_filled_pixels =
      calculateFilledPixels(frequency_image, vertical_bins_, horizontal_bins_);
    auto frequency_image_msg = toFrequencyImageMsg(frequency_image);

    frequency_image_msg.header = input->header;
    // Publish histogram image
    image_pub_.publish(frequency_image_msg);

    tier4_debug_msgs::msg::Float32Stamped visibility_msg;
    visibility_msg.data = (1.0f - num_filled_pixels);
=======
    tier4_debug_msgs::msg::Float32Stamped visibility_msg;
    visibility_msg.data = calculateVisibilityScore(outlier);
>>>>>>> d6e8012a
    visibility_msg.stamp = input->header.stamp;
    visibility_pub_->publish(visibility_msg);
  }

  // add processing time for debug
  if (debug_publisher_) {
    const double cyclic_time_ms = stop_watch_ptr_->toc("cyclic_time", true);
    const double processing_time_ms = stop_watch_ptr_->toc("processing_time", true);
    debug_publisher_->publish<tier4_debug_msgs::msg::Float64Stamped>(
      "debug/cyclic_time_ms", cyclic_time_ms);
    debug_publisher_->publish<tier4_debug_msgs::msg::Float64Stamped>(
      "debug/processing_time_ms", processing_time_ms);

    auto pipeline_latency_ms =
      std::chrono::duration<double, std::milli>(
        std::chrono::nanoseconds((this->get_clock()->now() - input->header.stamp).nanoseconds()))
        .count();

    debug_publisher_->publish<tier4_debug_msgs::msg::Float64Stamped>(
      "debug/pipeline_latency_ms", pipeline_latency_ms);
  }
}

// TODO(sykwer): Temporary Implementation: Delete this function definition when all the filter nodes
// conform to new API
void RingOutlierFilterComponent::filter(
  const PointCloud2ConstPtr & input, [[maybe_unused]] const IndicesPtr & indices,
  PointCloud2 & output)
{
  (void)input;
  (void)indices;
  (void)output;
}

rcl_interfaces::msg::SetParametersResult RingOutlierFilterComponent::paramCallback(
  const std::vector<rclcpp::Parameter> & p)
{
  std::scoped_lock lock(mutex_);

  if (get_param(p, "distance_ratio", distance_ratio_)) {
    RCLCPP_DEBUG(get_logger(), "Setting new distance ratio to: %f.", distance_ratio_);
  }
  if (get_param(p, "object_length_threshold", object_length_threshold_)) {
    RCLCPP_DEBUG(
      get_logger(), "Setting new object length threshold to: %f.", object_length_threshold_);
  }
  if (get_param(p, "num_points_threshold", num_points_threshold_)) {
    RCLCPP_DEBUG(get_logger(), "Setting new num_points_threshold to: %d.", num_points_threshold_);
  }
  if (get_param(p, "publish_outlier_pointcloud", publish_outlier_pointcloud_)) {
    RCLCPP_DEBUG(
      get_logger(), "Setting new publish_outlier_pointcloud to: %d.", publish_outlier_pointcloud_);
  }
  if (get_param(p, "vertical_bins", vertical_bins_)) {
    RCLCPP_DEBUG(get_logger(), "Setting new vertical_bins to: %d.", vertical_bins_);
  }
<<<<<<< HEAD
  if (get_param(p, "max_azimuth_diff", max_azimuth_diff_)) {
    RCLCPP_DEBUG(get_logger(), "Setting new max_azimuth_diff to: %f.", max_azimuth_diff_);
=======
  if (get_param(p, "horizontal_bins", horizontal_bins_)) {
    RCLCPP_DEBUG(get_logger(), "Setting new horizontal_bins to: %d.", horizontal_bins_);
  }
  if (get_param(p, "noise_threshold", noise_threshold_)) {
    RCLCPP_DEBUG(get_logger(), "Setting new noise_threshold to: %d.", noise_threshold_);
  }
  if (get_param(p, "max_azimuth_deg", max_azimuth_deg_)) {
    RCLCPP_DEBUG(get_logger(), "Setting new max_azimuth_deg to: %f.", max_azimuth_deg_);
  }
  if (get_param(p, "min_azimuth_deg", min_azimuth_deg_)) {
    RCLCPP_DEBUG(get_logger(), "Setting new min_azimuth_deg to: %f.", min_azimuth_deg_);
  }
  if (get_param(p, "max_distance", max_distance_)) {
    RCLCPP_DEBUG(get_logger(), "Setting new max_distance to: %f.", max_distance_);
>>>>>>> d6e8012a
  }

  rcl_interfaces::msg::SetParametersResult result;
  result.successful = true;
  result.reason = "success";

  return result;
}

void RingOutlierFilterComponent::setUpPointCloudFormat(
  const PointCloud2ConstPtr & input, PointCloud2 & formatted_points, size_t points_size,
  size_t num_fields)
{
  formatted_points.data.resize(points_size);
  // Note that `input->header.frame_id` is data before converted when `transform_info.need_transform
  // == true`
  formatted_points.header.frame_id =
    !tf_input_frame_.empty() ? tf_input_frame_ : tf_input_orig_frame_;
  formatted_points.data.resize(formatted_points.point_step * input->width);
  formatted_points.height = 1;
  formatted_points.width =
    static_cast<uint32_t>(formatted_points.data.size() / formatted_points.point_step);
  formatted_points.is_bigendian = input->is_bigendian;
  formatted_points.is_dense = input->is_dense;

  sensor_msgs::PointCloud2Modifier pcd_modifier(formatted_points);
  pcd_modifier.setPointCloud2Fields(
    num_fields, "x", 1, sensor_msgs::msg::PointField::FLOAT32, "y", 1,
    sensor_msgs::msg::PointField::FLOAT32, "z", 1, sensor_msgs::msg::PointField::FLOAT32,
    "intensity", 1, sensor_msgs::msg::PointField::FLOAT32);
}

<<<<<<< HEAD
cv::Mat RingOutlierFilterComponent::createBinaryImage(const sensor_msgs::msg::PointCloud2 & input)
=======
float RingOutlierFilterComponent::calculateVisibilityScore(
  const sensor_msgs::msg::PointCloud2 & input)
>>>>>>> d6e8012a
{
  pcl::PointCloud<PointXYZIRADRT>::Ptr input_cloud(new pcl::PointCloud<PointXYZIRADRT>);
  pcl::fromROSMsg(input, *input_cloud);

<<<<<<< HEAD
  uint32_t vertical_bins = vertical_bins_;
  uint32_t horizontal_bins = horizontal_bins_;
  float max_azimuth = max_azimuth_deg_ * 100.0;
  float min_azimuth = min_azimuth_deg_ * 100.0;
  // Calculate the resolution of the azimuth
  uint32_t horizontal_resolution =
    static_cast<uint32_t>((max_azimuth - min_azimuth) / horizontal_bins);
  std::vector<pcl::PointCloud<PointXYZIRADRT>> pcl_noise_ring_array(vertical_bins);
  cv::Mat frequency_image(cv::Size(horizontal_bins, vertical_bins), CV_8UC1, cv::Scalar(0));

  // Split into vertical_bins x horizontal_bins degree bins x 40 lines (TODO: change to dynamic)
  for (const auto & p : input_cloud->points) {
    pcl_noise_ring_array.at(p.ring).push_back(p);
  }

  for (const auto & single_ring : pcl_noise_ring_array) {
    if (single_ring.points.empty()) continue;

    uint ring_id = single_ring.points.front().ring;
    std::vector<int> noise_frequency_in_single_ring(horizontal_bins, 0);

    for (const auto & point : single_ring.points) {
      if (point.azimuth < min_azimuth || point.azimuth >= max_azimuth) continue;
      for (uint horizontal_index_in_image = 0; horizontal_index_in_image < horizontal_bins;
           ++horizontal_index_in_image) {
        uint lower_azimuth = horizontal_index_in_image * horizontal_resolution + min_azimuth;
        uint upper_azimuth = (horizontal_index_in_image + 1) * horizontal_resolution + min_azimuth;
        if (
          point.azimuth >= lower_azimuth && point.azimuth < upper_azimuth &&
          point.distance < max_distance_) {
          noise_frequency_in_single_ring[horizontal_index_in_image]++;
          // Ensure the value is within uchar range
          noise_frequency_in_single_ring[horizontal_index_in_image] =
            std::min(noise_frequency_in_single_ring[horizontal_index_in_image], 255);
          frequency_image.at<uchar>(ring_id, horizontal_index_in_image) =
            static_cast<uchar>(noise_frequency_in_single_ring[horizontal_index_in_image]);
          break;
        }
      }
=======
  const uint32_t vertical_bins = vertical_bins_;
  const uint32_t horizontal_bins = horizontal_bins_;
  const float max_azimuth = max_azimuth_deg_ * 100.0;
  const float min_azimuth = min_azimuth_deg_ * 100.0;

  const uint32_t horizontal_resolution =
    static_cast<uint32_t>((max_azimuth - min_azimuth) / horizontal_bins);

  std::vector<pcl::PointCloud<PointXYZIRADRT>> ring_point_clouds(vertical_bins);
  cv::Mat frequency_image(cv::Size(horizontal_bins, vertical_bins), CV_8UC1, cv::Scalar(0));

  // Split points into rings
  for (const auto & point : input_cloud->points) {
    ring_point_clouds.at(point.ring).push_back(point);
  }

  // Calculate frequency for each bin in each ring
  for (const auto & ring_points : ring_point_clouds) {
    if (ring_points.empty()) continue;

    const uint ring_id = ring_points.front().ring;
    std::vector<int> frequency_in_ring(horizontal_bins, 0);

    for (const auto & point : ring_points.points) {
      if (point.azimuth < min_azimuth || point.azimuth >= max_azimuth) continue;
      if (point.distance >= max_distance_) continue;

      const uint bin_index =
        static_cast<uint>((point.azimuth - min_azimuth) / horizontal_resolution);

      frequency_in_ring[bin_index]++;
      frequency_in_ring[bin_index] =
        std::min(frequency_in_ring[bin_index], 255);  // Ensure value is within uchar range

      frequency_image.at<uchar>(ring_id, bin_index) =
        static_cast<uchar>(frequency_in_ring[bin_index]);
>>>>>>> d6e8012a
    }
  }

  cv::Mat binary_image;
  cv::inRange(frequency_image, noise_threshold_, 255, binary_image);
<<<<<<< HEAD
  return binary_image;
}

float RingOutlierFilterComponent::calculateFilledPixels(
  const cv::Mat & frequency_image, const uint32_t vertical_bins, const uint32_t horizontal_bins)
{
  int num_pixels = cv::countNonZero(frequency_image);
  float num_filled_pixels =
    static_cast<float>(num_pixels) / static_cast<float>(vertical_bins * horizontal_bins);
  return num_filled_pixels;
}

sensor_msgs::msg::Image RingOutlierFilterComponent::toFrequencyImageMsg(
  const cv::Mat & frequency_image)
{
  cv_bridge::CvImage(std_msgs::msg::Header(), "mono8", frequency_image).toImageMsg();
  // Visualization of histogram
  cv::Mat frequency_image_colorized;
  // Multiply bins by four to get pretty colours
  cv::applyColorMap(frequency_image * 4, frequency_image_colorized, cv::COLORMAP_JET);
  sensor_msgs::msg::Image::SharedPtr frequency_image_msg =
    cv_bridge::CvImage(std_msgs::msg::Header(), "bgr8", frequency_image_colorized).toImageMsg();
  return *frequency_image_msg;
=======

  const int num_pixels = cv::countNonZero(frequency_image);
  const float num_filled_pixels =
    static_cast<float>(num_pixels) / static_cast<float>(vertical_bins * horizontal_bins);

  return 1.0f - num_filled_pixels;
>>>>>>> d6e8012a
}

}  // namespace pointcloud_preprocessor

#include <rclcpp_components/register_node_macro.hpp>
RCLCPP_COMPONENTS_REGISTER_NODE(pointcloud_preprocessor::RingOutlierFilterComponent)<|MERGE_RESOLUTION|>--- conflicted
+++ resolved
@@ -35,11 +35,8 @@
     debug_publisher_ = std::make_unique<DebugPublisher>(this, "ring_outlier_filter");
     outlier_pointcloud_publisher_ =
       this->create_publisher<PointCloud2>("debug/ring_outlier_filter", 1);
-<<<<<<< HEAD
     image_pub_ =
       image_transport::create_publisher(this, "ring_outlier_filter/debug/frequency_image");
-=======
->>>>>>> d6e8012a
     visibility_pub_ = create_publisher<tier4_debug_msgs::msg::Float32Stamped>(
       "ring_outlier_filter/debug/visibility", rclcpp::SensorDataQoS());
     stop_watch_ptr_->tic("cyclic_time");
@@ -270,7 +267,6 @@
     outlier.header = input->header;
     outlier_pointcloud_publisher_->publish(outlier);
 
-<<<<<<< HEAD
     const auto frequency_image = createBinaryImage(outlier);
     const double num_filled_pixels =
       calculateFilledPixels(frequency_image, vertical_bins_, horizontal_bins_);
@@ -282,10 +278,6 @@
 
     tier4_debug_msgs::msg::Float32Stamped visibility_msg;
     visibility_msg.data = (1.0f - num_filled_pixels);
-=======
-    tier4_debug_msgs::msg::Float32Stamped visibility_msg;
-    visibility_msg.data = calculateVisibilityScore(outlier);
->>>>>>> d6e8012a
     visibility_msg.stamp = input->header.stamp;
     visibility_pub_->publish(visibility_msg);
   }
@@ -342,25 +334,23 @@
   if (get_param(p, "vertical_bins", vertical_bins_)) {
     RCLCPP_DEBUG(get_logger(), "Setting new vertical_bins to: %d.", vertical_bins_);
   }
-<<<<<<< HEAD
   if (get_param(p, "max_azimuth_diff", max_azimuth_diff_)) {
     RCLCPP_DEBUG(get_logger(), "Setting new max_azimuth_diff to: %f.", max_azimuth_diff_);
-=======
-  if (get_param(p, "horizontal_bins", horizontal_bins_)) {
-    RCLCPP_DEBUG(get_logger(), "Setting new horizontal_bins to: %d.", horizontal_bins_);
-  }
-  if (get_param(p, "noise_threshold", noise_threshold_)) {
-    RCLCPP_DEBUG(get_logger(), "Setting new noise_threshold to: %d.", noise_threshold_);
-  }
-  if (get_param(p, "max_azimuth_deg", max_azimuth_deg_)) {
-    RCLCPP_DEBUG(get_logger(), "Setting new max_azimuth_deg to: %f.", max_azimuth_deg_);
-  }
-  if (get_param(p, "min_azimuth_deg", min_azimuth_deg_)) {
-    RCLCPP_DEBUG(get_logger(), "Setting new min_azimuth_deg to: %f.", min_azimuth_deg_);
-  }
-  if (get_param(p, "max_distance", max_distance_)) {
-    RCLCPP_DEBUG(get_logger(), "Setting new max_distance to: %f.", max_distance_);
->>>>>>> d6e8012a
+    if (get_param(p, "horizontal_bins", horizontal_bins_)) {
+      RCLCPP_DEBUG(get_logger(), "Setting new horizontal_bins to: %d.", horizontal_bins_);
+    }
+    if (get_param(p, "noise_threshold", noise_threshold_)) {
+      RCLCPP_DEBUG(get_logger(), "Setting new noise_threshold to: %d.", noise_threshold_);
+    }
+    if (get_param(p, "max_azimuth_deg", max_azimuth_deg_)) {
+      RCLCPP_DEBUG(get_logger(), "Setting new max_azimuth_deg to: %f.", max_azimuth_deg_);
+    }
+    if (get_param(p, "min_azimuth_deg", min_azimuth_deg_)) {
+      RCLCPP_DEBUG(get_logger(), "Setting new min_azimuth_deg to: %f.", min_azimuth_deg_);
+    }
+    if (get_param(p, "max_distance", max_distance_)) {
+      RCLCPP_DEBUG(get_logger(), "Setting new max_distance to: %f.", max_distance_);
+    }
   }
 
   rcl_interfaces::msg::SetParametersResult result;
@@ -375,7 +365,8 @@
   size_t num_fields)
 {
   formatted_points.data.resize(points_size);
-  // Note that `input->header.frame_id` is data before converted when `transform_info.need_transform
+  // Note that `input->header.frame_id` is data before converted when
+  // `transform_info.need_transform
   // == true`
   formatted_points.header.frame_id =
     !tf_input_frame_.empty() ? tf_input_frame_ : tf_input_orig_frame_;
@@ -393,17 +384,11 @@
     "intensity", 1, sensor_msgs::msg::PointField::FLOAT32);
 }
 
-<<<<<<< HEAD
 cv::Mat RingOutlierFilterComponent::createBinaryImage(const sensor_msgs::msg::PointCloud2 & input)
-=======
-float RingOutlierFilterComponent::calculateVisibilityScore(
-  const sensor_msgs::msg::PointCloud2 & input)
->>>>>>> d6e8012a
 {
   pcl::PointCloud<PointXYZIRADRT>::Ptr input_cloud(new pcl::PointCloud<PointXYZIRADRT>);
   pcl::fromROSMsg(input, *input_cloud);
 
-<<<<<<< HEAD
   uint32_t vertical_bins = vertical_bins_;
   uint32_t horizontal_bins = horizontal_bins_;
   float max_azimuth = max_azimuth_deg_ * 100.0;
@@ -443,50 +428,11 @@
           break;
         }
       }
-=======
-  const uint32_t vertical_bins = vertical_bins_;
-  const uint32_t horizontal_bins = horizontal_bins_;
-  const float max_azimuth = max_azimuth_deg_ * 100.0;
-  const float min_azimuth = min_azimuth_deg_ * 100.0;
-
-  const uint32_t horizontal_resolution =
-    static_cast<uint32_t>((max_azimuth - min_azimuth) / horizontal_bins);
-
-  std::vector<pcl::PointCloud<PointXYZIRADRT>> ring_point_clouds(vertical_bins);
-  cv::Mat frequency_image(cv::Size(horizontal_bins, vertical_bins), CV_8UC1, cv::Scalar(0));
-
-  // Split points into rings
-  for (const auto & point : input_cloud->points) {
-    ring_point_clouds.at(point.ring).push_back(point);
-  }
-
-  // Calculate frequency for each bin in each ring
-  for (const auto & ring_points : ring_point_clouds) {
-    if (ring_points.empty()) continue;
-
-    const uint ring_id = ring_points.front().ring;
-    std::vector<int> frequency_in_ring(horizontal_bins, 0);
-
-    for (const auto & point : ring_points.points) {
-      if (point.azimuth < min_azimuth || point.azimuth >= max_azimuth) continue;
-      if (point.distance >= max_distance_) continue;
-
-      const uint bin_index =
-        static_cast<uint>((point.azimuth - min_azimuth) / horizontal_resolution);
-
-      frequency_in_ring[bin_index]++;
-      frequency_in_ring[bin_index] =
-        std::min(frequency_in_ring[bin_index], 255);  // Ensure value is within uchar range
-
-      frequency_image.at<uchar>(ring_id, bin_index) =
-        static_cast<uchar>(frequency_in_ring[bin_index]);
->>>>>>> d6e8012a
     }
   }
 
   cv::Mat binary_image;
   cv::inRange(frequency_image, noise_threshold_, 255, binary_image);
-<<<<<<< HEAD
   return binary_image;
 }
 
@@ -510,14 +456,6 @@
   sensor_msgs::msg::Image::SharedPtr frequency_image_msg =
     cv_bridge::CvImage(std_msgs::msg::Header(), "bgr8", frequency_image_colorized).toImageMsg();
   return *frequency_image_msg;
-=======
-
-  const int num_pixels = cv::countNonZero(frequency_image);
-  const float num_filled_pixels =
-    static_cast<float>(num_pixels) / static_cast<float>(vertical_bins * horizontal_bins);
-
-  return 1.0f - num_filled_pixels;
->>>>>>> d6e8012a
 }
 
 }  // namespace pointcloud_preprocessor
