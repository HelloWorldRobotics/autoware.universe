// Copyright 2020 Tier IV, Inc.
//
// Licensed under the Apache License, Version 2.0 (the "License");
// you may not use this file except in compliance with the License.
// You may obtain a copy of the License at
//
//     http://www.apache.org/licenses/LICENSE-2.0
//
// Unless required by applicable law or agreed to in writing, software
// distributed under the License is distributed on an "AS IS" BASIS,
// WITHOUT WARRANTIES OR CONDITIONS OF ANY KIND, either express or implied.
// See the License for the specific language governing permissions and
// limitations under the License.

#ifndef POINTCLOUD_PREPROCESSOR__OUTLIER_FILTER__RING_OUTLIER_FILTER_NODELET_HPP_
#define POINTCLOUD_PREPROCESSOR__OUTLIER_FILTER__RING_OUTLIER_FILTER_NODELET_HPP_

#include "autoware_point_types/types.hpp"
#include "pointcloud_preprocessor/filter.hpp"
#include "pointcloud_preprocessor/transform_info.hpp"

#include <image_transport/image_transport.hpp>
#include <point_cloud_msg_wrapper/point_cloud_msg_wrapper.hpp>

#if __has_include(<cv_bridge/cv_bridge.hpp>)
#include <cv_bridge/cv_bridge.hpp>
#else
#include <cv_bridge/cv_bridge.h>
#endif

#include <memory>
#include <string>
#include <unordered_map>
#include <utility>
#include <vector>

namespace pointcloud_preprocessor
{
using autoware_point_types::PointXYZI;
using point_cloud_msg_wrapper::PointCloud2Modifier;

class RingOutlierFilterComponent : public pointcloud_preprocessor::Filter
{
protected:
  virtual void filter(
    const PointCloud2ConstPtr & input, const IndicesPtr & indices, PointCloud2 & output);

  // TODO(sykwer): Temporary Implementation: Remove this interface when all the filter nodes conform
  // to new API
  virtual void faster_filter(
    const PointCloud2ConstPtr & input, const IndicesPtr & indices, PointCloud2 & output,
    const TransformInfo & transform_info);

  image_transport::Publisher image_pub_;
  rclcpp::Publisher<tier4_debug_msgs::msg::Float32Stamped>::SharedPtr visibility_pub_;

private:
  /** \brief publisher of excluded pointcloud for debug reason. **/
<<<<<<< HEAD
  rclcpp::Publisher<PointCloud2>::SharedPtr noise_points_publisher_;
=======
  rclcpp::Publisher<PointCloud2>::SharedPtr outlier_pointcloud_publisher_;
>>>>>>> 47d12128

  double distance_ratio_;
  double object_length_threshold_;
  int num_points_threshold_;
  uint16_t max_rings_num_;
  size_t max_points_num_per_ring_;
<<<<<<< HEAD
  bool publish_noise_points_;

  // for visibility score
  int noise_threshold_;
  int vertical_bins_;
  float max_azimuth_diff_;
  std::string roi_mode_;
  float x_max_;
  float x_min_;
  float y_max_;
  float y_min_;
  float z_max_;
  float z_min_;

  float min_azimuth_deg_;
  float max_azimuth_deg_;
  float max_distance_;

  std::unordered_map<std::string, uint8_t> roi_mode_map_ = {
    {"No_ROI", 0},
    {"Fixed_xyz_ROI", 1},
    {"Fixed_azimuth_ROI", 2},
  };
=======
  bool publish_outlier_pointcloud_;
>>>>>>> 47d12128

  /** \brief Parameter service callback result : needed to be hold */
  OnSetParametersCallbackHandle::SharedPtr set_param_res_;

  /** \brief Parameter service callback */
  rcl_interfaces::msg::SetParametersResult paramCallback(const std::vector<rclcpp::Parameter> & p);

  bool isCluster(
    const PointCloud2ConstPtr & input, std::pair<int, int> data_idx_both_ends, int walk_size)
  {
    if (walk_size > num_points_threshold_) return true;

    auto first_point = reinterpret_cast<const PointXYZI *>(&input->data[data_idx_both_ends.first]);
    auto last_point = reinterpret_cast<const PointXYZI *>(&input->data[data_idx_both_ends.second]);

    const auto x = first_point->x - last_point->x;
    const auto y = first_point->y - last_point->y;
    const auto z = first_point->z - last_point->z;

    return x * x + y * y + z * z >= object_length_threshold_ * object_length_threshold_;
  }

  void setUpPointCloudFormat(
    const PointCloud2ConstPtr & input, PointCloud2 & formatted_points, size_t points_size,
    size_t num_fields);
<<<<<<< HEAD

  cv::Mat createBinaryImage(const PointCloud2 & input);
  float calculateFilledPixels(
    const cv::Mat & frequency_image, const uint32_t vertical_bins, const uint32_t horizontal_bins);
  sensor_msgs::msg::Image toFrequencyImageMsg(const cv::Mat & frequency_image);
=======
>>>>>>> 47d12128

public:
  PCL_MAKE_ALIGNED_OPERATOR_NEW
  explicit RingOutlierFilterComponent(const rclcpp::NodeOptions & options);
};

}  // namespace pointcloud_preprocessor
#endif  // POINTCLOUD_PREPROCESSOR__OUTLIER_FILTER__RING_OUTLIER_FILTER_NODELET_HPP_<|MERGE_RESOLUTION|>--- conflicted
+++ resolved
@@ -56,19 +56,14 @@
 
 private:
   /** \brief publisher of excluded pointcloud for debug reason. **/
-<<<<<<< HEAD
-  rclcpp::Publisher<PointCloud2>::SharedPtr noise_points_publisher_;
-=======
   rclcpp::Publisher<PointCloud2>::SharedPtr outlier_pointcloud_publisher_;
->>>>>>> 47d12128
 
   double distance_ratio_;
   double object_length_threshold_;
   int num_points_threshold_;
   uint16_t max_rings_num_;
   size_t max_points_num_per_ring_;
-<<<<<<< HEAD
-  bool publish_noise_points_;
+  bool publish_outlier_pointcloud_;
 
   // for visibility score
   int noise_threshold_;
@@ -91,9 +86,6 @@
     {"Fixed_xyz_ROI", 1},
     {"Fixed_azimuth_ROI", 2},
   };
-=======
-  bool publish_outlier_pointcloud_;
->>>>>>> 47d12128
 
   /** \brief Parameter service callback result : needed to be hold */
   OnSetParametersCallbackHandle::SharedPtr set_param_res_;
@@ -119,14 +111,10 @@
   void setUpPointCloudFormat(
     const PointCloud2ConstPtr & input, PointCloud2 & formatted_points, size_t points_size,
     size_t num_fields);
-<<<<<<< HEAD
-
   cv::Mat createBinaryImage(const PointCloud2 & input);
   float calculateFilledPixels(
     const cv::Mat & frequency_image, const uint32_t vertical_bins, const uint32_t horizontal_bins);
   sensor_msgs::msg::Image toFrequencyImageMsg(const cv::Mat & frequency_image);
-=======
->>>>>>> 47d12128
 
 public:
   PCL_MAKE_ALIGNED_OPERATOR_NEW
